--- conflicted
+++ resolved
@@ -107,13 +107,8 @@
   }
 }
 
-<<<<<<< HEAD
-val catsEffectVersion = "3.3.1"
-val fs2Version = "3.2.4"
-=======
 val catsEffectVersion = "3.3.2"
 val fs2Version = "3.2.3"
->>>>>>> ed5f7a5d
 val http4sVersion = buildinfo.BuildInfo.http4sVersion // share version with build project
 val scalaJSDomVersion = "2.0.0"
 val circeVersion = "0.15.0-M1"
