--- conflicted
+++ resolved
@@ -107,13 +107,8 @@
   }
 }
 
-<<<<<<< HEAD
-val catsEffectVersion = "3.3.2"
-val fs2Version = "3.2.4"
-=======
 val catsEffectVersion = "3.3.3"
 val fs2Version = "3.2.3"
->>>>>>> 4ae4099a
 val http4sVersion = buildinfo.BuildInfo.http4sVersion // share version with build project
 val scalaJSDomVersion = "2.1.0"
 val circeVersion = "0.15.0-M1"
